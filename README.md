--- conflicted
+++ resolved
@@ -6,22 +6,6 @@
 
 ### Image Classification:
 
-<<<<<<< HEAD
-| Metric                         |  Binary | Multiclass | Multilabel |                                                           
-| ------------------------------ | --------|------------|------------|
-| Accuracy                       |         |             |           |     
-| Precision                      |         |             |           |       
-| Recall                         |         |             |           |                             
-| F1Score                        |         |             |           |                             
-| CalibrationError               |         |             | ❌        |                                                               
-| AveragePrecision               |         |             |           |                                                              
-| AUCROC                         |         |             |           |                                                             
-| ConfusionMatrix                |         |             |           |                                                            
-
-❌: Not available for that task. 
-
-
-=======
 
 | Metric                         |  Binary | Multiclass | Multilabel |                                                           
 | ------------------------------ | --------|------------|------------|
@@ -37,13 +21,8 @@
 ❌: Not available for that task. 
 
 
->>>>>>> 85a6feb4
 ### Object Detection:
 
 | Metric                                   |                                                                
 | ---------------------------------------- | 
-<<<<<<< HEAD
 | MeanAveragePrecision                     |                         
-=======
-| MeanAveragePrecision                     |                         
->>>>>>> 85a6feb4
