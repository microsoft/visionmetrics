# visionmetrics [WIP :construction:]

This repo contains evaluation metrics for vision tasks such as classification, object detection, image caption, and image matting. It uses `torchmetrics` as a base and extends it to support custom vision tasks as necessary.

## Available Metrics

### Image Classification:

<<<<<<< HEAD
| Metric                         |  Binary | Multiclass | Multilabel |                                                           
| ------------------------------ | --------|------------|------------|
| Accuracy                       |         |             |           |     
| Precision                      |         |             |           |       
| Recall                         |         |             |           |                             
| F1Score                        |         |             |           |                             
| CalibrationError               |         |             | ❌        |                                                               
| AveragePrecision               |         |             |           |                                                              
| AUCROC                         |         |             |           |                                                             
| ConfusionMatrix                |         |             |           |                                                            

❌: Not available for that task. 
=======
| Metric                                   |                                                                
| ---------------------------------------- | 
| MulticlassAccuracy                       |                                         
| MulticlassPrecision                      |                                          
| MulticlassRecall                         |                                                                
| MulticlassF1Score                        |                                                                
| MulticlassCalibrationError               |                                                                
| MulticlassAveragePrecision               |                                                                
| MulticlassAUCROC                         |                                                                
| MulticlassConfusionMatrix                |                                                                

**Note**: The corresponding metrics for binary and multilabel classification are available as Binary* and Multilabel*.
>>>>>>> 24eb0829


### Object Detection:

| Metric                                   |                                                                
| ---------------------------------------- | 
<<<<<<< HEAD
| MeanAveragePrecision                     |                         
=======
| MeanAveragePrecision                     |                                                                
>>>>>>> 24eb0829
<|MERGE_RESOLUTION|>--- conflicted
+++ resolved
@@ -6,7 +6,7 @@
 
 ### Image Classification:
 
-<<<<<<< HEAD
+
 | Metric                         |  Binary | Multiclass | Multilabel |                                                           
 | ------------------------------ | --------|------------|------------|
 | Accuracy                       |         |             |           |     
@@ -19,28 +19,10 @@
 | ConfusionMatrix                |         |             |           |                                                            
 
 ❌: Not available for that task. 
-=======
-| Metric                                   |                                                                
-| ---------------------------------------- | 
-| MulticlassAccuracy                       |                                         
-| MulticlassPrecision                      |                                          
-| MulticlassRecall                         |                                                                
-| MulticlassF1Score                        |                                                                
-| MulticlassCalibrationError               |                                                                
-| MulticlassAveragePrecision               |                                                                
-| MulticlassAUCROC                         |                                                                
-| MulticlassConfusionMatrix                |                                                                
-
-**Note**: The corresponding metrics for binary and multilabel classification are available as Binary* and Multilabel*.
->>>>>>> 24eb0829
 
 
 ### Object Detection:
 
 | Metric                                   |                                                                
 | ---------------------------------------- | 
-<<<<<<< HEAD
 | MeanAveragePrecision                     |                         
-=======
-| MeanAveragePrecision                     |                                                                
->>>>>>> 24eb0829
