import unittest

import torch

from visionmetrics.detection import (ClassAgnosticAveragePrecision,
                                     DetectionConfusionMatrix,
                                     MeanAveragePrecision)


# class TestMeanAveragePrecision(unittest.TestCase):
#     def test_perfect_one_image_absolute_coordinates(self):

#         PREDICTIONS = [[[0, 1.0, 0, 0, 10, 10],
#                         [1, 1.0, 5, 5, 10, 10],
#                         [2, 1.0, 1, 1, 5, 5]]]

#         TARGETS = [[[0, 0, 0, 10, 10],
#                     [1, 5, 5, 10, 10],
#                     [2, 1, 1, 5, 5]]]

#         metric = MeanAveragePrecision()
#         metric.update(PREDICTIONS, TARGETS)
#         result = metric.compute()
#         self.assertEqual(result['map_50'], 1.0)

#     def test_perfect_one_image_relative_coordinates(self):

#         PREDICTIONS = [[[0, 1.0, 0, 0, 1, 1],
#                         [1, 1.0, 0.5, 0.5, 1, 1],
#                         [2, 1.0, 0.1, 0.1, 0.5, 0.5]]]

#         TARGETS = [[[0, 0, 0, 1, 1],
#                     [1, 0.5, 0.5, 1, 1],
#                     [2, 0.1, 0.1, 0.5, 0.5]]]

#         metric = MeanAveragePrecision()
#         metric.update(PREDICTIONS, TARGETS)
#         result = metric.compute()
#         self.assertEqual(result['map_50'], 1.0)

#     def test_wrong_one_image(self):
#         PREDICTIONS = [[[0, 1.0, 0, 0, 1, 1],
#                         [0, 1.0, 0.5, 0.5, 1, 1],
#                         [1, 1.0, 0.5, 0.5, 1, 1]]]

#         TARGETS = [[[0, 0, 0, 1, 1],
#                     [1, 0.5, 0.5, 1, 1]]]

#         metric = MeanAveragePrecision()
#         metric.update(PREDICTIONS, TARGETS)
#         result = metric.compute()
#         self.assertEqual(result['map_50'], 1.0)

#     def test_perfect_two_images(self):
#         PREDICTIONS = [[[0, 1.0, 0, 0, 1, 1],
#                         [1, 1.0, 0.5, 0.5, 1, 1]],
#                        [[2, 1.0, 0.1, 0.1, 0.5, 0.5]]]

#         TARGETS = [[[0, 0, 0, 1, 1],
#                     [1, 0.5, 0.5, 1, 1]],
#                    [[2, 0.1, 0.1, 0.5, 0.5]]]

#         metric = MeanAveragePrecision()
#         metric.update(PREDICTIONS, TARGETS)
#         result = metric.compute()
#         self.assertEqual(result['map_50'], 1.0)

#     def test_two_batches(self):

#         PREDICTIONS = [[[0, 1.0, 0, 0, 1, 1],
#                         [1, 1.0, 0.5, 0.5, 1, 1]],
#                        [[2, 1.0, 0.1, 0.1, 0.5, 0.5]]]

#         TARGETS = [[[0, 0, 0, 1, 1],
#                     [1, 0.5, 0.5, 1, 1]],
#                    [[2, 0.1, 0.1, 0.5, 0.5]]]

#         metric = MeanAveragePrecision()
#         metric.update(PREDICTIONS, TARGETS)

#         PREDICTIONS = [[[0, 1.0, 0.9, 0.9, 1, 1],  # Wrong
#                         [1, 1.0, 0.5, 0.5, 1, 1]],
#                        [[2, 1.0, 0.1, 0.1, 0.5, 0.5]]]

#         TARGETS = [[[0, 0, 0, 1, 1],
#                     [1, 0.5, 0.5, 1, 1]],
#                    [[2, 0.1, 0.1, 0.5, 0.5]]]

#         metric.update(PREDICTIONS, TARGETS)

#         result = metric.compute()
#         self.assertAlmostEqual(result['map_50'].item(), 0.834983, places=5)

#     def test_iou_thresholds(self):
#         metric = MeanAveragePrecision(iou_thresholds=[0.5])
#         PREDICTIONS = [[[0, 1.0, 0.5, 0.5, 1, 1],
#                         [1, 1.0, 0.5, 0.5, 1, 1]]]

#         TARGETS = [[[0, 0, 0, 1, 1],
#                     [1, 0.5, 0.5, 1, 1]]]

#         metric.update(PREDICTIONS, TARGETS)
#         result = metric.compute()
#         self.assertAlmostEqual(result['map_50'].item(), 0.5, places=5)

#         metric = MeanAveragePrecision(iou_thresholds=[0.2])
#         PREDICTIONS = [[[0, 1.0, 0.5, 0.5, 1, 1],
#                         [1, 1.0, 0.5, 0.5, 1, 1]]]

#         TARGETS = [[[0, 0, 0, 1, 1],
#                     [1, 0.5, 0.5, 1, 1]]]

#         metric.update(PREDICTIONS, TARGETS)
#         result = metric.compute()
#         self.assertAlmostEqual(result['map'].item(), 1.0, places=5)

#     def test_no_predictions(self):
#         PREDICTIONS = [[]]
#         TARGETS = [[[0, 0, 0, 1, 1],
#                     [1, 0.5, 0.5, 1, 1],
#                     [2, 0.1, 0.1, 0.5, 0.5]]]

#         metric = MeanAveragePrecision()
#         metric.update(PREDICTIONS, TARGETS)
#         result = metric.compute()
#         self.assertAlmostEqual(result['map_50'].item(), 0.0, places=5)

#     def test_no_targets(self):
#         PREDICTIONS = [[[0, 1.0, 0, 0, 1, 1],
#                         [1, 1.0, 0.5, 0.5, 1, 1],
#                         [2, 1.0, 0.1, 0.1, 0.5, 0.5]]]
#         TARGETS = [[]]

#         metric = MeanAveragePrecision(iou_thresholds=[0.5])
#         metric.update(PREDICTIONS, TARGETS)
#         result = metric.compute()
#         self.assertAlmostEqual(result['map_50'].item(), -1, places=5)

#     def test_cat_id_remap(self):
#         PREDICTIONS = [[(0, 1.0, 0, 0, 1, 1),
#                         [1, 1.0, 0.5, 0.5, 1, 1],
#                         [2, 1.0, 0.1, 0.1, 0.5, 0.5]]]

#         TARGETS = [[[0, 0, 0, 1, 1],
#                     [0, 0.5, 0.5, 1, 1],
#                     [2, 0.1, 0.1, 0.5, 0.5]]]

#         metric = MeanAveragePrecision(iou_thresholds=[0.5])
#         metric.update(PREDICTIONS, TARGETS)
#         result = metric.compute()

#         PREDICTIONS_REMAP_CAT_ID = [[[0, 1.0, 0, 0, 1, 1],
#                                      [2, 1.0, 0.5, 0.5, 1, 1],
#                                      [1, 1.0, 0.1, 0.1, 0.5, 0.5]]]

#         TARGETS_REMAP_CAT_ID = [[[0, 0, 0, 1, 1],
#                                  [0, 0.5, 0.5, 1, 1],
#                                  [1, 0.1, 0.1, 0.5, 0.5]]]

#         metric = MeanAveragePrecision(iou_thresholds=[0.5])
#         metric.update(PREDICTIONS_REMAP_CAT_ID, TARGETS_REMAP_CAT_ID)
#         result_remap_cat_id = metric.compute()

#         for k in result.keys():
#             self.assertTrue(torch.allclose(result[k], result_remap_cat_id[k]))

#     def test_map_small_medium_large(self):
#         PREDICTIONS = [[[0, 1.0, 0, 0, 32, 32],  # <= 32**2
#                         [1, 1.0, 0, 0, 96, 96],  # >= 32**2, <= 96**2
#                         [2, 1.0, 0, 0, 100, 100]]]  # > 96**2

#         TARGETS = [[[0, 0, 0, 32, 32],
#                     [1, 5, 5, 96, 96],
#                     [2, 1, 1, 100, 100]]]

#         metric = MeanAveragePrecision(coords='absolute', iou_thresholds=[0.5])
#         metric.update(PREDICTIONS, TARGETS)
#         result = metric.compute()

#         self.assertAlmostEqual(result['map_small'].item(), 1.0, places=5)
#         self.assertAlmostEqual(result['map_medium'].item(), 1.0, places=5)
#         self.assertAlmostEqual(result['map_large'].item(), 1.0, places=5)


# class TestClassAgnosticAveragePrecision(unittest.TestCase):
#     def test_class_agnostic_ap_correct(self):
#         PREDICTIONS = [[[0, 1.0, 0, 0, 1, 1]]]
#         TARGETS = [[[1, 0, 0, 1, 1]]]

#         metric = ClassAgnosticAveragePrecision(iou_thresholds=[0.5], class_metrics=False)
#         metric.update(PREDICTIONS, TARGETS)
#         result = metric.compute()
#         self.assertEqual(result['map_50'], 1.0)
#         self.assertEqual(result['classes'], -1)
#         self.assertEqual(result['map_per_class'], -1)

#         metric = ClassAgnosticAveragePrecision(iou_thresholds=[0.5], class_metrics=True)
#         metric.update(PREDICTIONS, TARGETS)
#         result = metric.compute()
#         self.assertEqual(result['classes'], -1)
#         self.assertEqual(result['map_per_class'], 1)

#     def test_class_agnostic_ap_incorrect(self):
#         PREDICTIONS = [[[0, 1.0, 0, 0, 1, 1]]]
#         TARGETS = [[[1, 0, 0, 0.1, 0.1]]]
#         metric = ClassAgnosticAveragePrecision(iou_thresholds=[0.5])
#         metric.update(PREDICTIONS, TARGETS)
#         result = metric.compute()
#         self.assertEqual(result['map_50'], 0.0)
#         self.assertEqual(result['classes'], -1)
#         self.assertEqual(result['map_per_class'], -1)

#     def test_two_images(self):
#         PREDICTIONS = [[[0, 1.0, 0, 0, 1, 1],
#                         [1, 1.0, 0.5, 0.5, 1, 1]],
#                        [[2, 1.0, 0.1, 0.1, 0.5, 0.5]]]

#         TARGETS = [[[1, 0, 0, 1, 1],
#                     [2, 0.5, 0.5, 1, 1]],
#                    [[1, 0.1, 0.1, 0.5, 0.5]]]

#         metric = ClassAgnosticAveragePrecision(iou_thresholds=[0.5])
#         metric.update(PREDICTIONS, TARGETS)
#         result = metric.compute()
#         self.assertEqual(result['map_50'], 1.0)
#         self.assertEqual(result['classes'], -1)


class TestDetectionConfusionMatrix(unittest.TestCase):
    def test_true_positive(self):
        predictions = [[[0, 1.0, 0, 0, 1, 1]], [[1, 1.0, 0, 0, 1, 1]]]
        targets = [[[0, 0, 0, 1, 1]], [[1, 0, 0, 1, 1]]]

        metric = DetectionConfusionMatrix(iou_threshold=0.5)
        metric.update(predictions, targets)
        result = metric.compute()

        self.assertEqual(result['TP'], 2)
        self.assertEqual(result['FP'], 0)
        self.assertEqual(result['FN'], 0)
        self.assertEqual(result['FP_due_to_wrong_class'], 0)
        self.assertEqual(result['FP_due_to_low_iou'], 0)
        self.assertEqual(result['FP_due_to_extra_pred_boxes'], 0)

    def test_false_positive_wrong_class(self):
        predictions = [[[0, 1.0, 0, 0, 1, 1]], [[1, 1.0, 0, 0, 1, 1]]]
        targets = [[[0, 0, 0, 1, 1]], [[0, 0, 0, 1, 1]]]

        metric = DetectionConfusionMatrix(iou_threshold=0.5)
        metric.update(predictions, targets)
        result = metric.compute()

        self.assertEqual(result['TP'], 1)
        self.assertEqual(result['FP'], 1)
        self.assertEqual(result['FN'], 1)
        self.assertEqual(result['FP_due_to_wrong_class'], 1)
        self.assertEqual(result['FP_due_to_low_iou'], 0)
        self.assertEqual(result['FP_due_to_extra_pred_boxes'], 0)

    def test_false_positive_low_iou_same_class(self):
        predictions = [[[0, 1.0, 0, 0, 1, 1]], [[1, 1.0, 0, 0, 0.5, 0.5]]]
        targets = [[[0, 0, 0, 1, 1]], [[1, 0, 0, 1, 1]]]

        metric = DetectionConfusionMatrix(iou_threshold=0.5)
        metric.update(predictions, targets)
        result = metric.compute()

        self.assertEqual(result['TP'], 1)
        self.assertEqual(result['FP'], 1)
        self.assertEqual(result['FN'], 1)
        self.assertEqual(result['FP_due_to_wrong_class'], 0)
        self.assertEqual(result['FP_due_to_low_iou'], 1)
        self.assertEqual(result['FP_due_to_extra_pred_boxes'], 0)

    def test_false_positive_low_iou_wrong_class(self):
        predictions = [[[0, 1.0, 0, 0, 1, 1]], [[1, 1.0, 0, 0, 0.5, 0.5]]]
        targets = [[[0, 0, 0, 1, 1]], [[0, 0, 0, 1, 1]]]  # wrong class

        metric = DetectionConfusionMatrix(iou_threshold=0.5)
        metric.update(predictions, targets)
        result = metric.compute()

        self.assertEqual(result['TP'], 1)
        self.assertEqual(result['FP'], 1)
        self.assertEqual(result['FN'], 1)
        self.assertEqual(result['FP_due_to_wrong_class'], 0)
        self.assertEqual(result['FP_due_to_low_iou'], 1)  # Note: low iou precedes wrong class
        self.assertEqual(result['FP_due_to_extra_pred_boxes'], 0)

    def test_false_positive_no_overlap_same_class(self):
        predictions = [[[1, 1.0, 0, 0, 0.1, 0.1]]]
        targets = [[[1, 0.2, 0.2, 1, 1]]]

        metric = DetectionConfusionMatrix(iou_threshold=0.5)
        metric.update(predictions, targets)
        result = metric.compute()

        self.assertEqual(result['TP'], 0)
        self.assertEqual(result['FP'], 1)
        self.assertEqual(result['FN'], 1)
        self.assertEqual(result['FP_due_to_wrong_class'], 0)
        self.assertEqual(result['FP_due_to_low_iou'], 1)
        self.assertEqual(result['FP_due_to_extra_pred_boxes'], 0)

    def test_false_positive_no_overlap_wrong_class(self):
        predictions = [[[0, 1.0, 0, 0, 10, 10]]]
        targets = [[[1, 90, 90, 100, 100], [0, 90, 90, 100, 100]]]

        metric = DetectionConfusionMatrix(iou_threshold=0.5)
        metric.update(predictions, targets)
        result = metric.compute()

        self.assertEqual(result['TP'], 0)
        self.assertEqual(result['FP'], 1)
<<<<<<< HEAD
        self.assertEqual(result['FN'], 2)
        self.assertEqual(result['FP_due_to_wrong_class'], 0)  # FP due to wrong class
=======
        self.assertEqual(result['FN'], 1)
        self.assertEqual(result['FP_due_to_wrong_class'], 0)
>>>>>>> 6dcd1f9a
        self.assertEqual(result['FP_due_to_low_iou'], 1)
        self.assertEqual(result['FP_due_to_extra_pred_boxes'], 0)

    def test_false_positive_extra_pred_boxes(self):
        predictions = [[[0, 1.0, 0, 0, 1, 1], [1, 1.0, 0, 0, 1, 1]]]
        targets = [[[0, 0, 0, 1, 1]]]

        metric = DetectionConfusionMatrix(iou_threshold=0.5)
        metric.update(predictions, targets)
        result = metric.compute()

        self.assertEqual(result['TP'], 1)
        self.assertEqual(result['FP'], 1)
        self.assertEqual(result['FN'], 0)
        self.assertEqual(result['FP_due_to_wrong_class'], 0)
        self.assertEqual(result['FP_due_to_low_iou'], 0)
        self.assertEqual(result['FP_due_to_extra_pred_boxes'], 1)

    def test_false_negative(self):
        predictions = [[[0, 1.0, 0, 0, 1, 1]]]
        targets = [[[0, 0, 0, 1, 1], [1, 0, 0, 1, 1]]]

        metric = DetectionConfusionMatrix(iou_threshold=0.5)
        metric.update(predictions, targets)
        result = metric.compute()

        self.assertEqual(result['TP'], 1)
        self.assertEqual(result['FP'], 1)
        self.assertEqual(result['FN'], 1)
        self.assertEqual(result['FP_due_to_wrong_class'], 1)
        self.assertEqual(result['FP_due_to_low_iou'], 0)
        self.assertEqual(result['FP_due_to_extra_pred_boxes'], 0)

    def two_images_one_wrong_class(self):
        predictions = [[[0, 1.0, 0, 0, 1, 1]], [[1, 1.0, 0, 0, 1, 1]]]
        targets = [[[1, 0, 0, 1, 1]], [[1, 0, 0, 1, 1]]]

        metric = DetectionConfusionMatrix(iou_threshold=0.5)
        metric.update(predictions, targets)
        result = metric.compute()

        self.assertEqual(result['TP'], 1)
        self.assertEqual(result['FP'], 1)
        self.assertEqual(result['FN'], 1)
        self.assertEqual(result['FP_due_to_wrong_class'], 1)
        self.assertEqual(result['FP_due_to_low_iou'], 0)
        self.assertEqual(result['FP_due_to_extra_pred_boxes'], 10)
        
    
    def two_images_one_low_iou(self):
        predictions = [[[0, 1.0, 0, 0, 1, 1]], [[1, 1.0, 0, 0, 0.5, 0.5]]]
        targets = [[[0, 0, 0, 1, 1]], [[1, 0, 0, 1, 1]]]

        metric = DetectionConfusionMatrix(iou_threshold=0.5)
        metric.update(predictions, targets)
        result = metric.compute()

        self.assertEqual(result['TP'], 1)
        self.assertEqual(result['FP'], 1)
        self.assertEqual(result['FN'], 1)
        self.assertEqual(result['FP_due_to_wrong_class'], 0)
        self.assertEqual(result['FP_due_to_low_iou'], 1)
        self.assertEqual(result['FP_due_to_extra_pred_boxes'], 0)

    def test_batch_update(self):
        predictions = [[[0, 1.0, 0, 0, 1, 1]]]
        targets = [[[0, 0, 0, 1, 1]]]

        metric = DetectionConfusionMatrix(iou_threshold=0.5)
        metric.update(predictions, targets)
        result = metric.compute()

        self.assertEqual(result['TP'], 1)
        self.assertEqual(result['FP'], 0)
        self.assertEqual(result['FN'], 0)
        self.assertEqual(result['FP_due_to_wrong_class'], 0)
        self.assertEqual(result['FP_due_to_low_iou'], 0)
        self.assertEqual(result['FP_due_to_extra_pred_boxes'], 0)

        predictions = [[[0, 1.0, 0, 0, 1, 1]]]
        targets = [[[1, 0, 0, 1, 1]]]
        metric.update(predictions, targets)
        result = metric.compute()

        self.assertEqual(result['TP'], 1)
        self.assertEqual(result['FP'], 1)
        self.assertEqual(result['FN'], 1)
        self.assertEqual(result['FP_due_to_wrong_class'], 1)
        self.assertEqual(result['FP_due_to_low_iou'], 0)
        self.assertEqual(result['FP_due_to_extra_pred_boxes'], 0)

    def test_empty_predictions(self):
        predictions = [[[]]]
        targets = [[[0, 0, 0, 1, 1]]]

        metric = DetectionConfusionMatrix(iou_threshold=0.5)
        metric.update(predictions, targets)
        result = metric.compute()

        self.assertEqual(result['TP'], 0)
        self.assertEqual(result['FP'], 0)
        self.assertEqual(result['FN'], 1)
        self.assertEqual(result['FP_due_to_wrong_class'], 0)
        self.assertEqual(result['FP_due_to_low_iou'], 0)
        self.assertEqual(result['FP_due_to_extra_pred_boxes'], 0)

    def test_empty_targets(self):
        predictions = [[[0, 1.0, 0, 0, 1, 1]]]
        targets = [[]]

        metric = DetectionConfusionMatrix(iou_threshold=0.5)
        metric.update(predictions, targets)
        result = metric.compute()

        self.assertEqual(result['TP'], 0)
        self.assertEqual(result['FP'], 1)
        self.assertEqual(result['FN'], 0)
        self.assertEqual(result['FP_due_to_wrong_class'], 0)
        self.assertEqual(result['FP_due_to_low_iou'], 0)
        self.assertEqual(result['FP_due_to_extra_pred_boxes'], 1)


if __name__ == '__main__':
    unittest.main()<|MERGE_RESOLUTION|>--- conflicted
+++ resolved
@@ -312,13 +312,8 @@
 
         self.assertEqual(result['TP'], 0)
         self.assertEqual(result['FP'], 1)
-<<<<<<< HEAD
         self.assertEqual(result['FN'], 2)
         self.assertEqual(result['FP_due_to_wrong_class'], 0)  # FP due to wrong class
-=======
-        self.assertEqual(result['FN'], 1)
-        self.assertEqual(result['FP_due_to_wrong_class'], 0)
->>>>>>> 6dcd1f9a
         self.assertEqual(result['FP_due_to_low_iou'], 1)
         self.assertEqual(result['FP_due_to_extra_pred_boxes'], 0)
 
