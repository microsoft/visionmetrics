import torch
from torchmetrics import Metric


class DetectionConfusionMatrix(Metric):
    """
        Calcuates confusion matrix in the context of object detection.

        Parameters
        ----------
        predictions : list of lists
            Each list contains list of bounding box predictions for an image in the format [class_id, score, xmin, ymin, xmax, ymax]
        targets : list of lists
            Each list contains ground truth bounding boxes for an image in the format [class_id, xmin, ymin, xmax, ymax]
        iou_threshold : float
            IoU threshold to consider a detection as True Positive

        Example:
        predictions = [[[0, 0.9, 10, 20, 50, 100], [1, 0.8, 30, 40, 80, 120]], [[1, 0.7, 20, 30, 60, 90]]]
        targets = [[[0, 10, 20, 50, 100], [1, 30, 40, 80, 120]], [[1, 20, 30, 60, 90]]]

        Returns
        -------
        confusion_matrix : dict
            Dictionary containing the counts of TP, FP, and FN, as well as details for FP reasons

            TP: When a predicted bounding box has IoU greater than the threshold with a ground truth box of the same class
            FN: When a ground truth bounding box has no corresponding predicted bounding box
            FP:
                1. FP_due_to_wrong_class: IOU >= threshold but predicted class is different from the ground truth class.
                2. FP_due_to_low_iou: Predicted bbox IOU < threshold (including no overlap)
                3. fp_due_to_extra_pred_boxes: Excess predicted bboxes when all ground truth boxes have been matched

        """

    def __init__(self, iou_threshold=0.5, **kwargs):
        super().__init__(**kwargs)
        self.iou_threshold = iou_threshold
        self.add_state("tp", default=torch.tensor(0), dist_reduce_fx="sum")
        self.add_state("fp", default=torch.tensor(0), dist_reduce_fx="sum")
        self.add_state("fn", default=torch.tensor(0), dist_reduce_fx="sum")
        self.add_state("fp_due_to_wrong_class", default=torch.tensor(0), dist_reduce_fx="sum")
        self.add_state("fp_due_to_low_iou", default=torch.tensor(0), dist_reduce_fx="sum")
        self.add_state("fp_due_to_extra_pred_boxes", default=torch.tensor(0), dist_reduce_fx="sum")

    def update(self, predictions, targets):
        if len(predictions) != len(targets):
            raise ValueError("Number of predictions and targets should be the same.")
        if not isinstance(predictions[0][0], list):
            raise ValueError(f"Expected predictions to be a list of lists, got a list of {type(predictions[0][0])}")

        self._update_confusion_matrix(predictions, targets, self.iou_threshold)

    def compute(self):
        return {
            'TP': self.tp.item(),
            'FP': self.fp.item(),
            'FN': self.fn.item(),
            'FP_due_to_wrong_class': self.fp_due_to_wrong_class.item(),
            'FP_due_to_low_iou': self.fp_due_to_low_iou.item(),
            'FP_due_to_extra_pred_boxes': self.fp_due_to_extra_pred_boxes.item()
        }

    def _update_confusion_matrix(self, predictions, targets, iou_threshold):
        for preds, gts in zip(predictions, targets):

<<<<<<< HEAD
            # Check empty predictions and targets
=======
            # Empty prediction list: count all GT boxes as FN
>>>>>>> 6dcd1f9a
            if self._is_empty(preds):
                self.fn += len(gts)
                continue

<<<<<<< HEAD
=======
            # Empty GT list: count all prediction boxes as FP
>>>>>>> 6dcd1f9a
            if self._is_empty(gts):
                self.fp += len(preds)
                self.fp_due_to_extra_pred_boxes += len(preds)
                continue

<<<<<<< HEAD
            # Count per image
            gt_used = [False] * len(gts)
=======
>>>>>>> 6dcd1f9a
            preds = sorted(preds, key=lambda x: x[1], reverse=True)

            # Iterate over predictions and ground truth boxes for each image
            for pred in preds:
<<<<<<< HEAD
                pred_class_id, pred_box = pred[0], pred[2:]
=======
                pred_class_id, pred_box = pred[0], pred[2:]  # [xmin, ymin, xmax, ymax]
>>>>>>> 6dcd1f9a

                best_same_class_iou = 0
                best_same_class_gt_index = -1
                best_diff_class_iou = 0
                # best_diff_class_gt_index = -1

                # If all GT boxes for this image have been matched
                # with a prediction bbox then all remaining predictions are FPs
                if all(gt_used):
                    self.fp += 1
                    self.fp_due_to_extra_pred_boxes += 1
                    continue

                for gt_index, gt in enumerate(gts):
                    if gt_used[gt_index]:
                        continue

                    gt_class_id, gt_box = gt[0], gt[1:]
                    current_iou = self.iou(pred_box, gt_box)

<<<<<<< HEAD
                    if pred_class_id == gt_class_id:
                        if current_iou > best_same_class_iou:
                            best_same_class_iou = current_iou
                            best_same_class_gt_index = gt_index
                    else:
                        if current_iou > best_diff_class_iou:
                            best_diff_class_iou = current_iou
                            # best_diff_class_gt_index = gt_index

                if all(gt_used):
                    self.fp += 1
                    self.fp_due_to_extra_pred_boxes += 1
                    continue

                if best_same_class_gt_index != -1:
                    if best_same_class_iou >= iou_threshold:
                        self.tp += 1
                        gt_used[best_same_class_gt_index] = True
                    else:
                        self.fp += 1
                        self.fp_due_to_low_iou += 1
                else:
                    if best_diff_class_iou >= iou_threshold:
                        self.fp += 1
                        self.fp_due_to_wrong_class += 1
                    else:
                        self.fp += 1
                        self.fp_due_to_low_iou += 1

                # if best_gt_index != -1:
                #     if best_iou >= iou_threshold:
                #         self.tp += 1
                #         gt_used[best_gt_index] = True
                #     else:
                #         self.fp += 1
                #         self.fp_due_to_low_iou += 1
                # else:
                #     self.fp += 1
                #     if all(gt_used):
                #         self.fp_due_to_extra_pred_boxes += 1
                #     else:
                #         self.fp_due_to_wrong_class += 1
=======
                    if current_iou >= best_iou:
                        best_iou = current_iou
                        best_gt_index = gt_index

                    if current_iou >= iou_threshold:
                        if pred_class_id == gt_class_id:
                            self.tp += 1  # TP
                            gt_used[best_gt_index] = True
                        else:
                            self.fp += 1  # FP
                            self.fp_due_to_wrong_class += 1
                    else:
                        self.fp += 1
                        self.fp_due_to_low_iou += 1
>>>>>>> 6dcd1f9a

            # Count unused GT boxes as FNs
            for gt_index, gt in enumerate(gts):
                if not gt_used[gt_index]:
                    self.fn += 1

    @staticmethod
<<<<<<< HEAD
    def _is_empty(pred_or_gt):
        return all([len(x) == 0 for x in pred_or_gt])
=======
    def _is_empty(preds):
        if len(preds) == 0:
            return True
        elif all([len(pred) == 0 for pred in preds]):
            return True
        else:
            return False
>>>>>>> 6dcd1f9a

    @staticmethod
    def iou(box1, box2):
        """
        Calculate the Intersection over Union (IoU) of two bounding boxes.

        Parameters
        ----------
        box1 : list, tuple
            [xmin, ymin, xmax, ymax]
        box2 : list, tuple
            [xmin, ymin, xmax, ymax]

        Returns
        -------
        float
            in [0, 1]
        """
        x1_min, y1_min, x1_max, y1_max = box1
        x2_min, y2_min, x2_max, y2_max = box2

        x_min_inter = max(x1_min, x2_min)
        y_min_inter = max(y1_min, y2_min)
        x_max_inter = min(x1_max, x2_max)
        y_max_inter = min(y1_max, y2_max)

        inter_width = max(0, x_max_inter - x_min_inter)
        inter_height = max(0, y_max_inter - y_min_inter)
        intersection = inter_width * inter_height

        area_box1 = (x1_max - x1_min) * (y1_max - y1_min)
        area_box2 = (x2_max - x2_min) * (y2_max - y2_min)

        union = area_box1 + area_box2 - intersection

        iou_value = intersection / union if union != 0 else 0

        return iou_value<|MERGE_RESOLUTION|>--- conflicted
+++ resolved
@@ -64,38 +64,23 @@
     def _update_confusion_matrix(self, predictions, targets, iou_threshold):
         for preds, gts in zip(predictions, targets):
 
-<<<<<<< HEAD
             # Check empty predictions and targets
-=======
-            # Empty prediction list: count all GT boxes as FN
->>>>>>> 6dcd1f9a
             if self._is_empty(preds):
                 self.fn += len(gts)
                 continue
 
-<<<<<<< HEAD
-=======
-            # Empty GT list: count all prediction boxes as FP
->>>>>>> 6dcd1f9a
             if self._is_empty(gts):
                 self.fp += len(preds)
                 self.fp_due_to_extra_pred_boxes += len(preds)
                 continue
 
-<<<<<<< HEAD
             # Count per image
             gt_used = [False] * len(gts)
-=======
->>>>>>> 6dcd1f9a
             preds = sorted(preds, key=lambda x: x[1], reverse=True)
 
             # Iterate over predictions and ground truth boxes for each image
             for pred in preds:
-<<<<<<< HEAD
                 pred_class_id, pred_box = pred[0], pred[2:]
-=======
-                pred_class_id, pred_box = pred[0], pred[2:]  # [xmin, ymin, xmax, ymax]
->>>>>>> 6dcd1f9a
 
                 best_same_class_iou = 0
                 best_same_class_gt_index = -1
@@ -116,7 +101,6 @@
                     gt_class_id, gt_box = gt[0], gt[1:]
                     current_iou = self.iou(pred_box, gt_box)
 
-<<<<<<< HEAD
                     if pred_class_id == gt_class_id:
                         if current_iou > best_same_class_iou:
                             best_same_class_iou = current_iou
@@ -159,22 +143,6 @@
                 #         self.fp_due_to_extra_pred_boxes += 1
                 #     else:
                 #         self.fp_due_to_wrong_class += 1
-=======
-                    if current_iou >= best_iou:
-                        best_iou = current_iou
-                        best_gt_index = gt_index
-
-                    if current_iou >= iou_threshold:
-                        if pred_class_id == gt_class_id:
-                            self.tp += 1  # TP
-                            gt_used[best_gt_index] = True
-                        else:
-                            self.fp += 1  # FP
-                            self.fp_due_to_wrong_class += 1
-                    else:
-                        self.fp += 1
-                        self.fp_due_to_low_iou += 1
->>>>>>> 6dcd1f9a
 
             # Count unused GT boxes as FNs
             for gt_index, gt in enumerate(gts):
@@ -182,18 +150,8 @@
                     self.fn += 1
 
     @staticmethod
-<<<<<<< HEAD
     def _is_empty(pred_or_gt):
         return all([len(x) == 0 for x in pred_or_gt])
-=======
-    def _is_empty(preds):
-        if len(preds) == 0:
-            return True
-        elif all([len(pred) == 0 for pred in preds]):
-            return True
-        else:
-            return False
->>>>>>> 6dcd1f9a
 
     @staticmethod
     def iou(box1, box2):
